--- conflicted
+++ resolved
@@ -115,13 +115,10 @@
             if (valid_pipe[1]) begin
                 for (int i = 0; i < OUT_FEATURES; i++) begin
                     // Apply FRAC_BITS shift before saturation
-<<<<<<< HEAD
+
                     logic signed [ACC_WIDTH-1:0] result;
                     logic signed [ACC_WIDTH-FRAC_BITS:0] scaled_result;
-=======
-                    automatic logic signed [ACC_WIDTH-1:0] result;
-                    automatic logic signed [ACC_WIDTH-FRAC_BITS:0] scaled_result;
->>>>>>> 8d86e94e
+
                     result = biased_accumulator[i];
                     scaled_result = result >>> FRAC_BITS;
 
